{
    "assets": [],
    "encryptLevel": 0,
    "useFeatures": [],
    "launchConfig": {
        "displaySplash": true,
        "hideLogs": false,
        "splashText": "Powered by AutoJs6",
        "stableMode": false
    },
    "main": "main.js",
    "name": "%PROJECT_NAME_PLACEHOLDER%",
    "optimization": {
        "removeOpenCv": false,
        "unusedResources": false
    },
    "packageName": "org.autojs.autojs6.%PACKAGE_SUFFIX_PLACEHOLDER%",
    "scripts": {},
    "versionCode": 1,
    "versionName": "1.0.0",
<<<<<<< HEAD
    "ignore": ["build", "node_modules", "out"]
=======
    "ignore": [
        "/build/",
        "/node_modules/",
        "/out/",
        "/declarations/",
        "/autojs6-dts/"
    ]
>>>>>>> b6fb2ade
}<|MERGE_RESOLUTION|>--- conflicted
+++ resolved
@@ -18,9 +18,6 @@
     "scripts": {},
     "versionCode": 1,
     "versionName": "1.0.0",
-<<<<<<< HEAD
-    "ignore": ["build", "node_modules", "out"]
-=======
     "ignore": [
         "/build/",
         "/node_modules/",
@@ -28,5 +25,4 @@
         "/declarations/",
         "/autojs6-dts/"
     ]
->>>>>>> b6fb2ade
 }